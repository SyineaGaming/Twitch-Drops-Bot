# Twitch Drops Bot

This is a Node.js bot that uses [Puppeteer](https://github.com/puppeteer/puppeteer) to automatically watch Twitch streams and claim drop rewards.

## Getting Started

The recommended way of using this bot is to use [Docker](https://www.docker.com/).

### Docker

Pull the latest image with `docker pull ghcr.io/tychothetaco/twitch-drops-bot:latest`.

#### Starting the container

Use one of the following commands to start the container. Make sure you run this command in the same directory as `config.json`, since it will map the current directory to the `/app/data` directory in the container. If this is the first
time running the bot, a `config.json` file will be created in the current directory.

Windows (Command Prompt): `docker run -v %cd%:/app/data -i -t --sig-proxy=false ghcr.io/tychothetaco/twitch-drops-bot`

Linux: `docker run -v ${PWD}:/app/data -i -t --sig-proxy=false ghcr.io/tychothetaco/twitch-drops-bot`

To detach from the docker session without terminating it, use `CTRL-P` `CTRL-Q`.

### Non-Docker Setup

1) Install [Node.js](https://nodejs.org/) (Requires version 14+)
2) Install [Google Chrome](https://www.google.com/chrome/)
3) Install this package: `npm install .`
4) Build the app: `npm run build`
5) Start the bot with `node dist/index.js` or `npm run start`. If there is no configuration file, a default one will be created.
6) By default, the bot will attempt to watch all games. You can change which games that the bot watches by specifying game IDs in the config file. See `games.csv` for the game IDs.

After updating your install, re-run `npm install .` and `npm run build`.

### Raspberry Pi

Make sure to install the latest version of Node.js, look at [this link](https://github.com/nodesource/distributions/blob/master/README.md).

To install Node.js 16 use the following commands:

```sh
$ sudo curl -sL https://deb.nodesource.com/setup_16.x | bash -
$ sudo sudo apt-get update && apt-get install -y nodejs
```

## Options

There are multiple options you can configure. They can be provided as command line arguments or in a config JSON file. Options passed as command line arguments will override items in the config file. If no command line arguments are provided, a default config file will be generated.

A sample config file looks like this:
```
{
    "browser": "C:\\Program Files (x86)\\Google\\Chrome\\Application\\chrome.exe",
    "games": ["30921", "511224", "488552"],
    "headless": true,
    "headless_login": false,
    "interval": 15,
    "browser_args": []
}
```

Below is a list of all available options.

`--config <path>` The path to your configuration file.

- Alias: `-c` 
- Default: `config.json`

`--browser <path>` | `browser` The path to your browser executable. Only Google Chrome is currently supported. Although Puppeteer includes a version of Chromium, it does not support the video format required to watch Twitch streams, so a separate Google Chrome installation is required.

- Alias: `-b`
- Default: Operating system dependent

`‑‑games <ids>` | `games` A list of IDs of the games that the bot should automatically watch. See `games.csv` for a list of game IDs (Note that this is not a complete list - this bot supports any games with time based Drops). If empty or omitted, the bot will try to watch all games. If provided as a command line argument, this should be a comma-separated list of IDs. If provided in the JSON config, this should be an array of strings. This list is in order of priority! The bot will give priority to games that are at the beginning of the list. For example: Your config file has `"games": ["1", "2", "3"]`. The bot is currently watching a stream for game `2`. The bot periodically checks if there are active campaigns/streams for the other games listed, and finds one for game `1`. Game `1` is listed first in the config, so it has a higher priority and the bot will switch to it. If there are multiple active campaigns for a game, then it will give priority to the one that ends first.

- Alias: `-g`

`‑‑username <string>` | `username` Your Twitch username. It is only used to automatically fill out the login page. This is required if `headless-login` is `true`, otherwise it is optional.

- Alias: `-u`

`‑‑password <string>` | `password` Your Twitch password. It is only used to automatically fill out the login page. This is required if `headless-login` is `true`, otherwise it is optional.

- Alias: `-p`

`‑‑headless-login` | `headless_login` Login to Twitch in headless mode. If this is enabled, you must also provide a username and password. This is useful for logging in remotely.

- Default: `false`

`‑‑headless <boolean>` | `headless` Toggle headless mode. If `false`, this will display the browser at all times. Useful for debugging.

- Default: `true`

`‑‑interval <minutes>` | `interval` The number of minutes to wait between checking for new drop campaigns.

- Alias: `-i`
- Default: `15`

`‑‑browser‑args <args>` | `browser_args` Extra arguments to pass to the browser instance. If provided as a command line argument, this should be a comma-separated list of args. Note that `\ ` is used as an escape character so if you want to use a comma in one of the args, it needs to be escaped so this `--some-arg=a,b,c` would be `--some-arg=a\,b\,c` If provided in the JSON config, this should be an array of strings.

`‑‑watch‑unlisted‑games` | `watch_unlisted_games` When `true`, the app will watch streams of games that are not listed in the config if the listed games' campaigns are completed or no streams are active.

- Default: `false`

`‑‑cookies‑path <path>` | `cookies_path` The path to a file containing Twitch login cookies. If the file does not exist, one will be created after logging in.

- Default: `cookies‑<username>.json`

`‑‑log‑level <level>` | `log_level` The log level to display in the console. All log levels are still logged to the log file. Using a level lower than `info` may cause the progress bar to get messed up.

- Default: `info`

`‑‑show‑account‑not‑linked‑warning` | `show_account_not_linked_warning` Show a warning if your Twitch account is not linked to a Drop Campaign.

- Alias: `-sanlw`
- Default: `true`

`‑‑load‑timeout‑secs <seconds>` | `load_timeout_secs` The number of seconds to wait for page loading. Increasing the timeout can help with low-end devices (such as: Raspberry Pi).

- Alias: `-t`
- Default: `30`

`‑‑failed‑stream‑retry <count>` | `failed_stream_retry` The number of failures a stream can have before being (temporarily) blacklisted.

- Default: `3`

`‑‑failed‑stream‑timeout <minutes>` | `failed_stream_timeout` The number of minutes to wait before removing a stream from the blacklist.

- Default: `30`

`‑‑hide‑video` | `hide_video` Change the visibility of all `video` elements to `hidden` to lower the CPU usage.

- Default: `false`

`‑‑ignored-games` | `ignored_games` A list of IDs of games that the bot should ignore. This is useful when `watch_unlisted_games` is `true`, but you want to ignore some games.

`‑‑attempt-impossible-campaigns` | `attempt_impossible_campaigns` When true, the bot will make progress towards Drop Campaigns even if the campaign is expected to end before we can finish watching to claim the Drop. For example: A Drop Campaign will end in 30 minutes. We have watched 15 / 60 minutes for one of the Drops. Normally, we will not be able to finish and claim the Drop so there is no point in trying. However, sometimes Drop Campaigns get extended which means we would have had enough time.

- Default: `true`

`‑‑watch-streams-when-no-drop-campaigns-active` | `watch_streams_when_no_drop_campaigns_active` When true, the bot will watch streams when there are no Drop Campaigns active, or if there are no streams online for any pending Drop Campaigns. This is useful if you still want to claim community points.

- Default: `false`

`‑-broadcasters` | `broadcasters` A list of broadcasters (streamers) usernames that the bot should watch when it is idle (no Drop Campaigns active). This list is in order of priority.

`‑-do-version-check` | `do_version_check` Check for a new version on startup.

- Default: `true`

### Update Games List

<<<<<<< HEAD
If you want to update the list of games found in `games.csv`, just run `npm run updateGames`.

## Troubleshooting

`Error watching stream`

When this happens, its usually because the stream page did not load fast enough. It's normal for this to happen occasionally, but if it happens often, it might be due to a slow or unstable network connection. This can also happen if you're using a low-power system such as a Raspberry Pi.

Try increasing `load_timeout_secs` to `60` or `90`.  
=======
If you want to update the list of games found in `games.csv`, just run `npm run updateGames` or `npm run u`.
>>>>>>> f8450733
<|MERGE_RESOLUTION|>--- conflicted
+++ resolved
@@ -150,8 +150,7 @@
 
 ### Update Games List
 
-<<<<<<< HEAD
-If you want to update the list of games found in `games.csv`, just run `npm run updateGames`.
+If you want to update the list of games found in `games.csv`, just run `npm run updateGames` or `npm run u`.
 
 ## Troubleshooting
 
@@ -159,7 +158,4 @@
 
 When this happens, its usually because the stream page did not load fast enough. It's normal for this to happen occasionally, but if it happens often, it might be due to a slow or unstable network connection. This can also happen if you're using a low-power system such as a Raspberry Pi.
 
-Try increasing `load_timeout_secs` to `60` or `90`.  
-=======
-If you want to update the list of games found in `games.csv`, just run `npm run updateGames` or `npm run u`.
->>>>>>> f8450733
+Try increasing `load_timeout_secs` to `60` or `90`.  